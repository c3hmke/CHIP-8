using System.ComponentModel.Design;
using System.Diagnostics;

namespace CHIP_8;

/// <summary>
/// The CHIP-8 Virtual Machine.
/// This class contains all the implementation details needed to load and run CHIP-8 programs, as well as execute other
/// VM related operations and tasks. Full specifications for the Virtual Machine and opcodes can be found below.
///
/// # VM Specifications ------------------------------------------------------------------------------------------------
/// 4Kb Memory:     4096 memory locations, all of which are 8-bits wide (where the term CHIP-8 originated from).        
///                 The interpreter itself occupies the first 512 bytes of memory space on the machine, for this reason 
///                 most programs written for CHIP-8 begin at memory location 512 and don't access any memory below     
///                 location 512 (0x200). The uppermost 256 bytes (0xF00 - 0x1FF) are reserved for display refresh and  
///                 the 96 bytes below that (0xEA0 - 0xEFF) are reserved for the call stack, internal use and variables.
///
/// Registers:      CHIP-8 has 16 8-bit registers named V0 -> VF. The VF register doubles as a flag for some instructions
///                 and thus should be avoided. It's the carry flag for addition, the 'no borrow' flag during subtraction
///                 and is used for collision detection during draw instructions.
///                 The address register, named I, is 12 bytes wide and used with opcodes involving memory ops.
///
/// The Stack:      The stack is only used to store return addresses when subroutines are called. The original RCA1802
///                 version allocated 48 bytes for up to 12 levels of nesting. Some modern implementations have more.
///
/// Timers:         CHIP-8 has 2 timers, both count down at 60Hz until they reach 0.
///                 - Delay Timer: intended to be used for timing of events in games.
///                 - Sound Timer: when value is non-0 a beeping sound is made.
///
/// Input:          A hex keyboard is used for input with 16 keys ranging from 0 -> F.
///                 The 8,4,6,2 keys are typically used for directional input. 3 opcodes are used for dealing with
///                 input which either check if a key is pressed or not, or simply blocks and waits for input.
///
/// Graphics:       The original display resolution for CHIP-8 is 64x32 pixels with a monochrome colour.
///                 Graphics are drawn to the screen using sprites which are 8px wide and 1 - 15 px in height.
///                 Sprite pixels are XOR'd with the corresponding screen pixels to check for collision.
///
/// Opcodes:        CHIP-8 has 35 opcodes which are 2 bytes long and stored in big-endian. The opcodes are listed 
///                 below in hexadecimal with the following symbols:
///                 - NNN   : address
///                 - NN    : 8-bit constant
///                 - N     : 4-bit constant
///                 - X & Y : 4-bit register identifier
///                 - PC    : Program Counter
///                 - I     : 12-bit register for memory address
///                 - VN    : One of the 16 available variables, 0 - F
/// # Opcode Table -----------------------------------------------------------------------------------------------------
/// | Opcode | Type  |  Pseudo C         | Description                                                                 |
/// --------------------------------------------------------------------------------------------------------------------
/// |  ONNN  | call  |                   | Calls RCA1802 Program at address NNN. Not necessary for most ROMs.          |
/// |  00E0  | displ |  disp_clear()     | Clears the Screen.                                                          |
/// |  00EE  | flow  |  return;          | Returns from a subroutine.                                                  |
/// |  1NNN  | flow  |  goto NNN;        | Jumps to address NNN.                                                       |
/// |  2NNN  | flow  |  *(0xNNN)()       | Calls subroutine at NNN.                                                    |
/// |  3XNN  | cond  |  if (Vx == NN)    | Skips the next instruction if Vx == NN.                                     |
/// |  4XNN  | cond  |  if (Vx != NN)    | Skips the next instruction if Vx != NN.                                     |
/// |  5XY0  | cond  |  if (Vx == Vy)    | Skips the next instruction if Vx == Vy.                                     |
/// |  6XNN  | const |  Vx = NN          | Sets Vx to NN.                                                              |
/// |  7XNN  | const |  Vx += NN         | Adds NN to Vx; Carry flag will remain unchanged.                            |
/// |  8XY0  | assig |  Vx = Vy          | Sets Vx to value of Vy.                                                     |
/// |  8XY1  | bitop |  Vx |= Vy         | Sets Vx to value of Vx | Vy (bitwise OR).                                   |
/// |  8XY2  | bitop |  Vx &= Vy         | Sets Vx to value of Vx & Vy (bitwise AND).                                  |
/// |  8XY3  | bitop |  Vx ^= Vy         | Sets Vx to Vx XOR Vy.                                                       |
/// |  8XY4  | math  |  Vx += Vy         | Adds Vy to Vx; VF is set to 1 if there is an overflow and 0 if not.         |
/// |  8XY5  | math  |  Vx -= Vy         | Subtracts Vy from Vx; VF is set to 1 if Vx >= Vy and 0 if not.              |
/// |  8XY6  | bitop |  Vx >>= 1         | Store the LSB of Vx in VF, then shift Vx right by 1.                        |
/// |  8XY7  | math  |  Vx = Vy - Vx     | Sets Vx to Vy - Vx; VF is set to 1 if Vy >= Vx and 0 if not.                |
/// |  8XYE  | bitop |  Vx <<= 1         | Store the MSB of Vx in VF, then shift Vx left by 1.                         |
/// |  9XY0  | cond  |  if (Vx != Vy)    | Skips the next instruction if Vx != Vy.                                     |
/// |  ANNN  | mem   |  I = NNN          | Sets I to the address NNN.                                                  |
/// |  BNNN  | flow  |  PC = V0 + NNN    | Jumps to the address NNN plus V0.                                           |
/// |  CXNN  | rand  |  Vx = rand & NN   | Sets Vx to result of bitwise AND on a random number (0-255) and NN.         |
/// |  DXYN  | displ |  draw(Vx, Vy, N)  | Draws a sprite at coord Vx,Vy with a depth of 8 pixels and height of N.     |
/// |        |       |                   | Each row of 8 pixels is read as bit-coded starting from memory location I.  |
/// |        |       |                   | The value of I remains unchanged by the execution of instructions. VF is    |
/// |        |       |                   | set to 1 if any pixels are flipped to unset and 0 if not.                   |
/// |  EX9E  | keyop |  if (key == Vx)   | Skips the next instruction if the key in Vx is pressed.                     |
/// |  EXA1  | keyop |  if (key != Vx)   | Skips the next instruction if the key in Vx is not pressed.                 |
/// |  FX07  | timer |  Vx = getDelay()  | Sets Vx to the value of the DelayTimer                                      |
/// |  FX0A  | keyop |  Vx = getKey()    | Key press is awaited then stored in Vx (Blocking operation).                | 
/// |  FX15  | timer |  setDelay(Vx)     | Sets the delay timer to Vx.                                                 |
/// |  FX18  | sound |  setSound(Vx)     | Sets the sound timer to Vx.                                                 |
/// |  FX1E  | mem   |  I += Vx          | Adds Vx to I; VF remains unchanged.                                         |
/// |  FX29  | mem   |  I = sprite[Vx]   | Sets I to location of the sprite for the character in Vx.                   |
/// |  FX33  | bcd   |                   | Stores the binary-coded decimal of Vx in I, with the                        |
/// |        |       |                   | hundreds digit at I, tens at I+1, and ones at I+2.                          |
/// |  FX55  | mem   | reg_dump(Vx, &I)  | Stores V0 -> VX in memory starting at address I; I remains unchanged.       |
/// |  FX65  | mem   | reg_load(Vx, &I)  | Fills V0 -> VX from memory starting at address I; I remains unchanged.      |
/// --------------------------------------------------------------------------------------------------------------------
/// </summary>
public class CHIP8 ()
{
    /// Define the properties of the VirtualMachine so that it can be correctly simulated.
    public byte[] RAM = new byte[4096];         // 4Kb Memory
    public byte[] V = new byte[16];             // Registers [V0 -> VF]
    public ushort I = 0;                        // Address register with 16-bits
    public ushort PC = 0;                       // Program Counter
    public Stack<ushort> Stack = new();         // Stack (currently 'unlimited')
    public byte DelayTimer;                     // DelayTimer used for timed events
    public byte SoundTimer;                     // SoundTimer used for beep
    private Stopwatch Clock = new Stopwatch();  // Used to run the clock for timed events
    public byte Keyboard;                       // Use the lower4 bits for 16 keys
    public byte[] Display = new byte[64 * 32];  // 64x32 display (only LSB is relevant)

    /// Random number generator used to randomize some events
    private readonly Random _rng = new (Environment.TickCount);

    /// Used to block and wait for input from the Keyboard
    private bool _awaitingInput = false;

    /// Load a program into RAM to be executed by the emulator
<<<<<<< HEAD
    public void LoadProgram(byte[] program)
    {
        RAM = new byte[4096];   // clear memory
        PC = 512;               // set PC to start locations
        InitFont();             // Load the built-in font into memory

        // Load in the program passed to this function
        for (int i = 0; i < program.Length; i++)
            RAM[512 + i] = program[i];
    }

    /// Initialize the built in font, storing it in lower portions of memory unused by programs:
    /// Programs may also refer to a group of sprites representing the hexadecimal digits 0 through F
    /// These sprites are 5 bytes long, or 8x5 pixels. The data should be stored in the interpreter 
    /// area of Chip-8 memory (0x000 to 0x1FF). - Cowgod
    private void InitFont()
    {
        byte[] characters = { 
            0xF0, 0x90, 0x90, 0x90, 0xF0,   // 0
            0x20, 0x60, 0x20, 0x20, 0x70,   // 1
            0xF0, 0x10, 0xF0, 0x80, 0xF0,   // 2
            0xF0, 0x10, 0xF0, 0x10, 0xF0,   // 3
            0x90, 0x90, 0xF0, 0x10, 0x10,   // 4
            0xF0, 0x80, 0xF0, 0x10, 0xF0,   // 5
            0xF0, 0x80, 0xF0, 0x90, 0xF0,   // 6
            0xF0, 0x10, 0x20, 0x40, 0x40,   // 7
            0xF0, 0x90, 0xF0, 0x90, 0xF0,   // 8
            0xF0, 0x90, 0xF0, 0x10, 0xF0,   // 9
            0xF0, 0x90, 0xF0, 0x90, 0x90,   // A
            0xE0, 0x90, 0xE0, 0x90, 0xE0,   // B
            0xF0, 0x80, 0x80, 0x80, 0xF0,   // C
            0xE0, 0x90, 0x90, 0x90, 0xE0,   // D
            0xF0, 0x80, 0xF0, 0x80, 0xF0,   // E
            0xF0, 0x80, 0xF0, 0x80, 0x80    // F
        };
        Array.Copy(characters, RAM, characters.Length);
=======
    public void LoadProgram(ushort[] program)
    {
        RAM = new byte[4096]; // clear the RAM when loading a new program
        for (int i = 0; i < program.Length; i++)
        {
            // load the program into RAM starting at location 512, 2 bytes at a time
            RAM[512 + i * 2] = (byte)((program[i] & 0xFF00) >> 8);
            RAM[513 + i * 2] = (byte)(program[i] & 0x00FF);
        }
        PC = 512;
>>>>>>> 9397d640
    }

    ///<summary> Execute a step in the Program (execute the next opcode in memory) </summary>
    public void Step()
    {
<<<<<<< HEAD
        if (!Clock.IsRunning) Clock.Start();
        if (Clock.ElapsedMilliseconds > 16) // 60Hz rate
        {
            if (DelayTimer > 0) DelayTimer--;
            if (SoundTimer > 0) SoundTimer--;
            Clock.Restart();
        }


=======
>>>>>>> 9397d640
        ushort opcode = (ushort)(RAM[PC] << 8 | RAM[PC + 1]);

        if (_awaitingInput)                 // block if awaiting input
        {
            V[(opcode & 0x0F00) >> 8] = Keyboard;
            return;
        }

        PC += 2;                            // increment the program counter

        /// opcodes are grouped by the first 4 bits, switch on that.
        switch ((ushort)(opcode & 0xF000))  // then execute the opcode
        {
            case 0x0000:
                switch (opcode)
                {
                    case 0x00E0: for (var i = 0; i < Display.Length; i++) Display[i] = 0; break;
                    case 0x00EE: PC = Stack.Pop(); break;
                    default: throw new Exception($"Unsupported opcode {opcode:x4}");
                }
                break;
            case 0x1000: // ( 1NNN )
                PC = (ushort)(opcode & 0x0FFF);
                break;
            case 0x2000: // ( 2NNN )
                Stack.Push(PC);
                PC = (ushort)(opcode & 0x0FFF);
                break;
            case 0x3000: // ( 3XNN )
                if (V[(opcode & 0x0F00) >> 8] == (opcode & 0x00FF)) PC += 2;
                break;
            case 0x4000: // ( 4XNN )
                if (V[(opcode & 0x0F00) >> 8] != (opcode & 0x00FF)) PC += 2;
                break;
            case 0x5000: // ( 5XY0 )
                if (V[(opcode & 0x0F00) >> 8] == V[(opcode & 0x00F0) >> 4]) PC += 2;
                break;
            case 0x6000: // ( 6XNN )
                V[(opcode & 0x0F00) >> 8] = (byte)(opcode & 0x00FF);
                break;
            case 0x7000: // ( 7XNN )
                V[(opcode & 0x0F00) >> 8] += (byte)(opcode & 0x00FF);
                break;

            case 0x8000: // (ALU in 8 range, switches on lowest 4-bits)
                int vx = (opcode & 0x0F00) >> 8;
                int vy = (opcode & 0x00F0) >> 4;
                switch (opcode & 0x000F)
                {
                    case 0: V[vx] = V[vy]; break;
                    case 1: V[vx] = (byte)(V[vx] | V[vy]); break;
                    case 2: V[vx] = (byte)(V[vx] & V[vy]); break;
                    case 3: V[vx] = (byte)(V[vx] ^ V[vy]); break;
                    case 4:
                        V[15] = (byte)(V[vx] + V[vy] > 255 ? 1 : 0);
                        V[vx] = (byte)((V[vx] + V[vy]) & 0x000F);
                        break;
                    case 5:
                        V[15] = (byte)(V[vx] > V[vy] ? 1 : 0);
                        V[vx] = (byte)((V[vx] - V[vy]) & 0x00FF);
                        break;
                    case 6:
                        V[15] = (byte)(V[vx] & 0x0001);
                        V[vx] = (byte)(V[vx] >> 1);
                        break;
                    case 7:
                        V[15] = (byte)(V[vy] > V[vx] ? 1 : 0);
                        V[vx] = (byte)((V[vy] - V[vx]) & 0x00FF);
                        break;
                    case 14:
                        V[15] = (byte)(((V[vx] & 0x80) == 0x80) ? 1 : 0);
                        V[vx] = (byte)(V[vx] << 1);
                        break;
                    default: throw new Exception($"Unsupported opcode {opcode:x4}");

                }
                break;

            case 0x9000: // ( 9XY0 )
                if (V[(opcode & 0x0F00) >> 8] != V[(opcode & 0x00F0) >> 4]) PC += 2;
                break;
            case 0xA000: // ( ANNN )
                I = (ushort)(opcode & 0x0FFF);
                break;
            case 0xB000: // ( BNNN )
                PC = (ushort)((opcode & 0x0FFF) + V[0]);
                break;
            case 0xC000: // ( CXNN )
                V[(opcode & 0x0F00) >> 8] = (byte)(_rng.Next() & (opcode & 0x0FF));
                break;
            
            case 0xD000: // ( DXYN )
                int x = V[(opcode & 0x0F00) >> 8];                      // x coordinate
                int y = V[(opcode & 0x00F0) >> 4];                      // y coordinate
                int n = opcode & 0x000F;                                // n lines to draw

                V[15] = 0;                                              // pixel flip flag

                for (int i = 0; i < n; i++)                             // loop over each row
                {
                    byte mem = RAM[I + i];                              // the location drawing starts
                    for (int j = 0; j < 8; j++)                         // loop over each of the 8-bits
                    {   
                        byte px = (byte)((mem >> (7 - j)) & 0x01);      // the pixel we want to draw

                        int  di = x + j + (y + i) * 64;                 // index on the display grid
                        if (di > 2047) continue;                        // ignoring any out of bounds
                        
                        if (px == 1 && Display[di] != 0) V[15] = 1;     // if any pixels will flip off set flag
                        Display[di] = (byte)(Display[di] ^ px);         // flip the pixel on the display
                    }
                }
                DrawDisplay();
                break;

            case 0xE000: // Keyboard input opcodes in E, range
                switch (opcode & 0x00FF)
                {
                    case 0x009E:
                        if (((Keyboard >> V[(opcode & 0x0F00) >> 8]) & 0x01) == 0x01) PC += 2;
                        break;
                    case 0x00A1:
                        if (((Keyboard >> V[(opcode & 0x0F00) >> 8]) & 0x01) != 0x01) PC += 2;
                        break;

                    default: throw new Exception($"Unsupported opcode {opcode:x4}");
                }
                break;

            case 0xF000: // Additional opcodes switching on lowest byte
                int tx = (opcode & 0x0F00) >> 8;
                switch (opcode & 0x00FF)
                {
                    case 0x07: V[tx] = DelayTimer; break;
                    case 0x0A: _awaitingInput = true; PC -= 2; break;
                    case 0x15: DelayTimer = V[tx]; break;
                    case 0x18: SoundTimer = V[tx]; break;
                    case 0x1E: I = (ushort)(I + V[tx]); break;
                    case 0x29: I = (ushort)(V[tx * 5]); break;
                    case 0x33:
                        RAM[I]     = (byte)(V[tx] / 100);
                        RAM[I + 1] = (byte)((V[tx] % 100) / 10);
                        RAM[I + 2] = (byte)(V[tx % 10]);
                        break;
                    case 0x55:
                        for (int i = 0; i <= tx; i++) RAM[I + i] = V[i];
                        break;
                    case 0x65:
                        for (int i = 0; i <= tx; i++) V[i] = RAM[I + i];
                        break;
                }
                break;

            default: throw new Exception($"Unsupported opcode {opcode:x4}");
        }
    }

    public void DrawDisplay()
    {
        Console.Clear();
        Console.SetCursorPosition(0, 0);
        for (int y = 0; y < 32; y++)
        {
            string line = "";
            for (int x = 0; x < 64; x++)
            {
                line += (Display[x + y * 64] != 0) ? "*" : " "; 
            }
            Console.WriteLine(line);
        }
        Thread.Sleep(5);
    }
}<|MERGE_RESOLUTION|>--- conflicted
+++ resolved
@@ -98,9 +98,11 @@
     public Stack<ushort> Stack = new();         // Stack (currently 'unlimited')
     public byte DelayTimer;                     // DelayTimer used for timed events
     public byte SoundTimer;                     // SoundTimer used for beep
-    private Stopwatch Clock = new Stopwatch();  // Used to run the clock for timed events
     public byte Keyboard;                       // Use the lower4 bits for 16 keys
     public byte[] Display = new byte[64 * 32];  // 64x32 display (only LSB is relevant)
+    
+    private Stopwatch Clock = new Stopwatch();  // Used to run the clock for timed events
+    private readonly int _ticksPer60hz = (int)(Stopwatch.Frequency * 0.016);
 
     /// Random number generator used to randomize some events
     private readonly Random _rng = new (Environment.TickCount);
@@ -109,7 +111,6 @@
     private bool _awaitingInput = false;
 
     /// Load a program into RAM to be executed by the emulator
-<<<<<<< HEAD
     public void LoadProgram(byte[] program)
     {
         RAM = new byte[4096];   // clear memory
@@ -146,26 +147,13 @@
             0xF0, 0x80, 0xF0, 0x80, 0x80    // F
         };
         Array.Copy(characters, RAM, characters.Length);
-=======
-    public void LoadProgram(ushort[] program)
-    {
-        RAM = new byte[4096]; // clear the RAM when loading a new program
-        for (int i = 0; i < program.Length; i++)
-        {
-            // load the program into RAM starting at location 512, 2 bytes at a time
-            RAM[512 + i * 2] = (byte)((program[i] & 0xFF00) >> 8);
-            RAM[513 + i * 2] = (byte)(program[i] & 0x00FF);
-        }
-        PC = 512;
->>>>>>> 9397d640
     }
 
     ///<summary> Execute a step in the Program (execute the next opcode in memory) </summary>
     public void Step()
     {
-<<<<<<< HEAD
         if (!Clock.IsRunning) Clock.Start();
-        if (Clock.ElapsedMilliseconds > 16) // 60Hz rate
+        if (Clock.ElapsedTicks > _ticksPer60hz)
         {
             if (DelayTimer > 0) DelayTimer--;
             if (SoundTimer > 0) SoundTimer--;
@@ -173,8 +161,6 @@
         }
 
 
-=======
->>>>>>> 9397d640
         ushort opcode = (ushort)(RAM[PC] << 8 | RAM[PC + 1]);
 
         if (_awaitingInput)                 // block if awaiting input
